--- conflicted
+++ resolved
@@ -2,7 +2,6 @@
 
 import sqlalchemy
 import typesystem
-from importlib import import_module
 
 
 class ModelField:
@@ -75,21 +74,20 @@
         return sqlalchemy.Integer()
 
 
-<<<<<<< HEAD
 class Float(ModelField):
     def get_validator(self, **kwargs) -> typesystem.Field:
         return typesystem.Float(**kwargs)
 
-=======
+    def get_column_type(self):
+        return sqlalchemy.Float()
+
+
 class BigInteger(ModelField, typesystem.Integer):
+    def get_validator(self, **kwargs) -> typesystem.Field:
+        return typesystem.Integer(**kwargs)
+
     def get_column_type(self):
         return sqlalchemy.BigInteger()
-
-
-class Float(ModelField, typesystem.Float):
->>>>>>> 947a6419
-    def get_column_type(self):
-        return sqlalchemy.Float()
 
 
 class Boolean(ModelField):
@@ -143,7 +141,7 @@
 
     @property
     def target(self):
-        if not hasattr(self, '_target'):
+        if not hasattr(self, "_target"):
             if isinstance(self.to, str):
                 self._target = self.registry.models[self.to]
             else:
@@ -158,7 +156,9 @@
         to_field = target.fields[target.pkname]
 
         column_type = to_field.get_column_type()
-        constraints = [sqlalchemy.schema.ForeignKey(f"{target.tablename}.{target.pkname}")]
+        constraints = [
+            sqlalchemy.schema.ForeignKey(f"{target.tablename}.{target.pkname}")
+        ]
         return sqlalchemy.Column(
             name,
             column_type,
