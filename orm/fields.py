import typing

import sqlalchemy
import typesystem


class ModelField:
    def __init__(
        self,
        primary_key: bool = False,
        index: bool = False,
        unique: bool = False,
        **kwargs: typing.Any,
    ) -> None:
        if primary_key:
            kwargs["read_only"] = True
        self.allow_null = kwargs.get("allow_null", False)
        self.primary_key = primary_key
        self.index = index
        self.unique = unique
        self.validator = self.get_validator(**kwargs)

    def get_column(self, name: str) -> sqlalchemy.Column:
        column_type = self.get_column_type()
        constraints = self.get_constraints()
        return sqlalchemy.Column(
            name,
            column_type,
            *constraints,
            primary_key=self.primary_key,
            nullable=self.allow_null and not self.primary_key,
            index=self.index,
            unique=self.unique,
        )

    def get_validator(self, **kwargs) -> typesystem.Field:
        raise NotImplementedError()  # pragma: no cover

    def get_column_type(self) -> sqlalchemy.types.TypeEngine:
        raise NotImplementedError()  # pragma: no cover

    def get_constraints(self):
        return []

    def expand_relationship(self, value):
        return value


class String(ModelField):
    def __init__(self, **kwargs):
        assert "max_length" in kwargs, "max_length is required"
        super().__init__(**kwargs)

    def get_validator(self, **kwargs) -> typesystem.Field:
        return typesystem.String(**kwargs)

    def get_column_type(self):
        return sqlalchemy.String(length=self.validator.max_length)


class Text(ModelField):
    def get_validator(self, **kwargs) -> typesystem.Field:
        return typesystem.Text(**kwargs)

    def get_column_type(self):
        return sqlalchemy.Text()


class Integer(ModelField):
    def get_validator(self, **kwargs) -> typesystem.Field:
        return typesystem.Integer(**kwargs)

    def get_column_type(self):
        return sqlalchemy.Integer()


class Float(ModelField):
    def get_validator(self, **kwargs) -> typesystem.Field:
        return typesystem.Float(**kwargs)

    def get_column_type(self):
        return sqlalchemy.Float()


class BigInteger(ModelField, typesystem.Integer):
    def get_validator(self, **kwargs) -> typesystem.Field:
        return typesystem.Integer(**kwargs)

    def get_column_type(self):
        return sqlalchemy.BigInteger()


class Boolean(ModelField):
    def get_validator(self, **kwargs) -> typesystem.Field:
        return typesystem.Boolean(**kwargs)

    def get_column_type(self):
        return sqlalchemy.Boolean()


class DateTime(ModelField):
    def get_validator(self, **kwargs) -> typesystem.Field:
        return typesystem.DateTime(**kwargs)

    def get_column_type(self):
        return sqlalchemy.DateTime()


class Date(ModelField):
    def get_validator(self, **kwargs) -> typesystem.Field:
        return typesystem.Date(**kwargs)

    def get_column_type(self):
        return sqlalchemy.Date()


class Time(ModelField):
    def get_validator(self, **kwargs) -> typesystem.Field:
        return typesystem.Time(**kwargs)

    def get_column_type(self):
        return sqlalchemy.Time()


class JSON(ModelField):
    def get_validator(self, **kwargs) -> typesystem.Field:
        return typesystem.Any(**kwargs)

    def get_column_type(self):
        return sqlalchemy.JSON()


class ForeignKey(ModelField):
    class ForeignKeyValidator(typesystem.Field):
        def validate(self, value):
            return value.pk

    def __init__(self, to, allow_null: bool = False):
        super().__init__(allow_null=allow_null)
        self.to = to

    @property
    def target(self):
        if not hasattr(self, "_target"):
            if isinstance(self.to, str):
                self._target = self.registry.models[self.to]
            else:
                self._target = self.to
        return self._target

    def get_validator(self, **kwargs) -> typesystem.Field:
        return self.ForeignKeyValidator()

    def get_column(self, name: str) -> sqlalchemy.Column:
        target = self.target
        to_field = target.fields[target.pkname]

        column_type = to_field.get_column_type()
        constraints = [
            sqlalchemy.schema.ForeignKey(f"{target.tablename}.{target.pkname}")
        ]
        return sqlalchemy.Column(
            name,
            column_type,
            *constraints,
            nullable=self.allow_null,
        )

    def expand_relationship(self, value):
        target = self.target
        if isinstance(value, target):
            return value
<<<<<<< HEAD
        return target(pk=value)
=======
        return self.to({self.to.__pkname__: value})


class Enum(ModelField, typesystem.Any):
    def __init__(self, enum, **kwargs):
        super().__init__(**kwargs)
        self.enum = enum

    def get_column_type(self):
        return sqlalchemy.Enum(self.enum)
>>>>>>> b580df9f
<|MERGE_RESOLUTION|>--- conflicted
+++ resolved
@@ -82,7 +82,7 @@
         return sqlalchemy.Float()
 
 
-class BigInteger(ModelField, typesystem.Integer):
+class BigInteger(ModelField):
     def get_validator(self, **kwargs) -> typesystem.Field:
         return typesystem.Integer(**kwargs)
 
@@ -170,17 +170,16 @@
         target = self.target
         if isinstance(value, target):
             return value
-<<<<<<< HEAD
         return target(pk=value)
-=======
-        return self.to({self.to.__pkname__: value})
 
 
-class Enum(ModelField, typesystem.Any):
+class Enum(ModelField):
     def __init__(self, enum, **kwargs):
         super().__init__(**kwargs)
         self.enum = enum
 
+    def get_validator(self, **kwargs) -> typesystem.Field:
+        return typesystem.Any(**kwargs)
+
     def get_column_type(self):
-        return sqlalchemy.Enum(self.enum)
->>>>>>> b580df9f
+        return sqlalchemy.Enum(self.enum)