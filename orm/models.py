import typing
from abc import ABCMeta

import databases
import sqlalchemy
import typesystem

from orm.exceptions import MultipleMatches, NoMatch
from orm.fields import ForeignKey


FILTER_OPERATORS = {
    "exact": "__eq__",
    "iexact": "ilike",
    "contains": "like",
    "icontains": "ilike",
    "in": "in_",
    "gt": "__gt__",
    "gte": "__ge__",
    "lt": "__lt__",
    "lte": "__le__",
}


class ModelRegistry:
    def __init__(self, database: databases.Database, installed: typing.Sequence[str] = None) -> None:
        self.database = database
        self.installed = [] if installed is None else list(installed)
        self.metadata = sqlalchemy.MetaData()
        self.models = {}

    def load(self):
        for model_cls in self.models.values():
            model_cls.table


class ModelMeta(type):
    def __new__(cls, name, bases, attrs):
        model_class = super().__new__(cls, name, bases, attrs)

        if 'registry' in attrs:
            model_class.database = attrs['registry'].database
            attrs['registry'].models[name] = model_class

        for name, field in attrs.get('fields', {}).items():
            setattr(field, 'registry', attrs.get('registry'))
            if field.primary_key:
                model_class.pkname = name

        return model_class

    @property
    def table(cls):
        if not hasattr(cls, '_table'):
            cls._table = cls.build_table()
        return cls._table


class QuerySet:
    ESCAPE_CHARACTERS = ['%', '_']
<<<<<<< HEAD

    def __init__(self, model_cls=None, filter_clauses=None, select_related=None, limit_count=None):
=======
    def __init__(self, model_cls=None, filter_clauses=None, select_related=None, limit_count=None, offset=None):
>>>>>>> 73d058e2
        self.model_cls = model_cls
        self.filter_clauses = [] if filter_clauses is None else filter_clauses
        self._select_related = [] if select_related is None else select_related
        self.limit_count = limit_count
        self.query_offset = offset

    def __get__(self, instance, owner):
        return self.__class__(model_cls=owner)

    @property
    def database(self):
        return self.model_cls.registry.database

    @property
    def table(self):
        return self.model_cls.table

    @property
    def pkname(self):
        return self.model_cls.pkname

    def build_select_expression(self):
        tables = [self.table]
        select_from = self.table

        for item in self._select_related:
            model_cls = self.model_cls
            select_from = self.table
            for part in item.split("__"):
                model_cls = model_cls.fields[part].target
                table = model_cls.table
                select_from = sqlalchemy.sql.join(select_from, table)
                tables.append(table)

        expr = sqlalchemy.sql.select(tables)
        expr = expr.select_from(select_from)

        if self.filter_clauses:
            if len(self.filter_clauses) == 1:
                clause = self.filter_clauses[0]
            else:
                clause = sqlalchemy.sql.and_(*self.filter_clauses)
            expr = expr.where(clause)

        if self.limit_count:
            expr = expr.limit(self.limit_count)

        if self.query_offset:
            expr = expr.offset(self.query_offset)

        return expr

    def filter(self, **kwargs):
        filter_clauses = self.filter_clauses
        select_related = list(self._select_related)

        if kwargs.get("pk"):
            pk_name = self.model_cls.__pkname__
            kwargs[pk_name] = kwargs.pop("pk")

        for key, value in kwargs.items():
            if "__" in key:
                parts = key.split("__")

                # Determine if we should treat the final part as a
                # filter operator or as a related field.
                if parts[-1] in FILTER_OPERATORS:
                    op = parts[-1]
                    field_name = parts[-2]
                    related_parts = parts[:-2]
                else:
                    op = "exact"
                    field_name = parts[-1]
                    related_parts = parts[:-1]

                model_cls = self.model_cls
                if related_parts:
                    # Add any implied select_related
                    related_str = "__".join(related_parts)
                    if related_str not in select_related:
                        select_related.append(related_str)

                    # Walk the relationships to the actual model class
                    # against which the comparison is being made.
                    for part in related_parts:
                        model_cls = model_cls.fields[part].target

                column = model_cls.table.columns[field_name]

            else:
                op = "exact"
                column = self.table.columns[key]

            # Map the operation code onto SQLAlchemy's ColumnElement
            # https://docs.sqlalchemy.org/en/latest/core/sqlelement.html#sqlalchemy.sql.expression.ColumnElement
            op_attr = FILTER_OPERATORS[op]
            has_escaped_character = False

            if op in ["contains", "icontains"]:
                has_escaped_character = any(c for c in self.ESCAPE_CHARACTERS
                                            if c in value)
                if has_escaped_character:
                    # enable escape modifier
                    for char in self.ESCAPE_CHARACTERS:
                        value = value.replace(char, f'\\{char}')
                value = f"%{value}%"

            if isinstance(value, Model):
                value = value.pk

            clause = getattr(column, op_attr)(value)
            clause.modifiers['escape'] = '\\' if has_escaped_character else None
            filter_clauses.append(clause)

        return self.__class__(
            model_cls=self.model_cls,
            filter_clauses=filter_clauses,
            select_related=select_related,
            limit_count=self.limit_count,
            offset=self.query_offset
        )

    def select_related(self, related):
        if not isinstance(related, (list, tuple)):
            related = [related]

        related = list(self._select_related) + related
        return self.__class__(
            model_cls=self.model_cls,
            filter_clauses=self.filter_clauses,
            select_related=related,
            limit_count=self.limit_count,
            offset=self.query_offset
        )

    async def exists(self) -> bool:
        expr = self.build_select_expression()
        expr = sqlalchemy.exists(expr).select()
        return await self.database.fetch_val(expr)

    def limit(self, limit_count: int):
        return self.__class__(
            model_cls=self.model_cls,
            filter_clauses=self.filter_clauses,
            select_related=self._select_related,
            limit_count=limit_count,
            offset=self.query_offset
        )


    def offset(self, offset: int):
        return self.__class__(
            model_cls=self.model_cls,
            filter_clauses=self.filter_clauses,
            select_related=self._select_related,
            limit_count=self.limit_count,
            offset=offset
        )

    async def count(self) -> int:
        expr = self.build_select_expression().alias("subquery_for_count")
        expr = sqlalchemy.func.count().select().select_from(expr)
        return await self.database.fetch_val(expr)

    async def all(self, **kwargs):
        if kwargs:
            return await self.filter(**kwargs).all()

        expr = self.build_select_expression()
        rows = await self.database.fetch_all(expr)
        return [
            self.model_cls.from_row(row, select_related=self._select_related)
            for row in rows
        ]

    async def get(self, **kwargs):
        if kwargs:
            return await self.filter(**kwargs).get()

        expr = self.build_select_expression().limit(2)
        rows = await self.database.fetch_all(expr)

        if not rows:
            raise NoMatch()
        if len(rows) > 1:
            raise MultipleMatches()
        return self.model_cls.from_row(rows[0], select_related=self._select_related)

    async def first(self, **kwargs):
        if kwargs:
            return await self.filter(**kwargs).first()

        rows = await self.limit(1).all()
        if rows:
            return rows[0]

    async def create(self, **kwargs):
        # Validate the keyword arguments.
        fields = self.model_cls.fields
        validator = typesystem.Schema(
            fields={key: value.validator for key, value in fields.items()}
        )
        kwargs = validator.validate(kwargs)

        # Remove primary key when None to prevent not null constraint in postgresql.
        pkname = self.pkname
        pk = self.model_cls.fields[pkname]
        if kwargs[pkname] is None and pk.allow_null:
            del kwargs[pkname]

        # Build the insert expression.
        expr = self.table.insert()
        expr = expr.values(**kwargs)

        # Execute the insert, and return a new model instance.
        instance = self.model_cls(**kwargs)
        instance.pk = await self.database.execute(expr)
        return instance


class Model(metaclass=ModelMeta):
    objects = QuerySet()

    def __init__(self, **kwargs):
        if "pk" in kwargs:
            kwargs[self.pkname] = kwargs.pop("pk")
        for key, value in kwargs.items():
            if key not in self.fields:
                raise ValueError(f"Invalid keyword {key} for class {self.__class__.__name__}")
            setattr(self, key, value)

    @property
    def pk(self):
        return getattr(self, self.pkname)

    @pk.setter
    def pk(self, value):
        setattr(self, self.pkname, value)

    @classmethod
    def build_table(cls):
        tablename = cls.tablename
        metadata = cls.registry.metadata
        columns = []
        for name, field in cls.fields.items():
            columns.append(field.get_column(name))
        return sqlalchemy.Table(tablename, metadata, *columns)

    @property
    def table(self):
        return self.__class__.table

    async def update(self, **kwargs):
        # Validate the keyword arguments.
        fields = {key: field.validator for key, field in self.fields.items() if key in kwargs}
        validator = typesystem.Schema(fields=fields)
        kwargs = validator.validate(kwargs)

        # Build the update expression.
        pk_column = getattr(self.table.c, self.pkname)
        expr = self.table.update()
        expr = expr.values(**kwargs).where(pk_column == self.pk)

        # Perform the update.
        await self.database.execute(expr)

        # Update the model instance.
        for key, value in kwargs.items():
            setattr(self, key, value)

    async def delete(self):
        # Build the delete expression.
        pk_column = getattr(self.table.c, self.pkname)
        expr = self.table.delete().where(pk_column == self.pk)

        # Perform the delete.
        await self.database.execute(expr)

    async def load(self):
        # Build the select expression.
        pk_column = getattr(self.table.c, self.pkname)
        expr = self.table.select().where(pk_column == self.pk)

        # Perform the fetch.
        row = await self.database.fetch_one(expr)

        # Update the instance.
        for key, value in dict(row).items():
            setattr(self, key, value)

    @classmethod
    def from_row(cls, row, select_related=[]):
        """
        Instantiate a model instance, given a database row.
        """
        item = {}

        # Instantiate any child instances first.
        for related in select_related:
            if "__" in related:
                first_part, remainder = related.split("__", 1)
                model_cls = cls.fields[first_part].target
                item[first_part] = model_cls.from_row(row, select_related=[remainder])
            else:
                model_cls = cls.fields[related].target
                item[related] = model_cls.from_row(row)

        # Pull out the regular column values.
        for column in cls.table.columns:
            if column.name not in item:
                item[column.name] = row[column]

        return cls(**item)

    def __setattr__(self, key, value):
        if key in self.fields:
            # Setting a relationship to a raw pk value should set a
            # fully-fledged relationship instance, with just the pk loaded.
            value = self.fields[key].expand_relationship(value)
        super().__setattr__(key, value)

    def __eq__(self, other):
        if self.__class__ != other.__class__:
            return False
        for key in self.fields.keys():
            if getattr(self, key, None) != getattr(other, key, None):
                return False
        return True<|MERGE_RESOLUTION|>--- conflicted
+++ resolved
@@ -58,12 +58,8 @@
 
 class QuerySet:
     ESCAPE_CHARACTERS = ['%', '_']
-<<<<<<< HEAD
-
-    def __init__(self, model_cls=None, filter_clauses=None, select_related=None, limit_count=None):
-=======
+
     def __init__(self, model_cls=None, filter_clauses=None, select_related=None, limit_count=None, offset=None):
->>>>>>> 73d058e2
         self.model_cls = model_cls
         self.filter_clauses = [] if filter_clauses is None else filter_clauses
         self._select_related = [] if select_related is None else select_related
@@ -121,7 +117,7 @@
         select_related = list(self._select_related)
 
         if kwargs.get("pk"):
-            pk_name = self.model_cls.__pkname__
+            pk_name = self.model_cls.pkname
             kwargs[pk_name] = kwargs.pop("pk")
 
         for key, value in kwargs.items():
