--- conflicted
+++ resolved
@@ -96,11 +96,7 @@
         self._select_related = [] if select_related is None else select_related
         self.limit_count = limit_count
         self.query_offset = offset
-<<<<<<< HEAD
-        self._order_by = order_by
-=======
         self._order_by = [] if order_by is None else order_by
->>>>>>> b580df9f
 
     def __get__(self, instance, owner):
         return self.__class__(model_cls=owner)
@@ -145,19 +141,9 @@
                 clause = sqlalchemy.sql.and_(*self.filter_clauses)
             expr = expr.where(clause)
 
-<<<<<<< HEAD
-        if self._order_by is not None:
-            reverse = self._order_by.startswith("-")
-            order_by = self._order_by.lstrip("-")
-            order_col = self.table.columns[order_by]
-            if reverse:
-                order_col = order_col.desc()
-            expr = expr.order_by(order_col)
-=======
         if self._order_by:
             order_by = list(map(self._prepare_order_by, self._order_by))
             expr = expr.order_by(*order_by)
->>>>>>> b580df9f
 
         if self.limit_count:
             expr = expr.limit(self.limit_count)
@@ -168,9 +154,6 @@
         return expr
 
     def filter(self, **kwargs):
-<<<<<<< HEAD
-        filter_clauses = list(self.filter_clauses)
-=======
         return self._filter_query(**kwargs)
 
     def exclude(self, **kwargs):
@@ -179,7 +162,6 @@
     def _filter_query(self, _exclude: bool = False, **kwargs):
         clauses = []
         filter_clauses = self.filter_clauses
->>>>>>> b580df9f
         select_related = list(self._select_related)
 
         if kwargs.get("pk"):
@@ -254,7 +236,6 @@
             limit_count=self.limit_count,
             offset=self.query_offset,
             order_by=self._order_by,
-<<<<<<< HEAD
         )
 
     def search(self, term):
@@ -296,7 +277,7 @@
             order_by=self._order_by,
         )
 
-    def order_by(self, order_by):
+    def order_by(self, *order_by):
         return self.__class__(
             model_cls=self.model_cls,
             filter_clauses=self.filter_clauses,
@@ -304,8 +285,6 @@
             limit_count=self.limit_count,
             offset=self.query_offset,
             order_by=order_by,
-=======
->>>>>>> b580df9f
         )
 
     def select_related(self, related):
@@ -320,19 +299,6 @@
             limit_count=self.limit_count,
             offset=self.query_offset,
             order_by=self._order_by,
-<<<<<<< HEAD
-=======
-        )
-
-    def order_by(self, *order_by):
-        return self.__class__(
-            model_cls=self.model_cls,
-            filter_clauses=self.filter_clauses,
-            select_related=self._select_related,
-            limit_count=self.limit_count,
-            offset=self.query_offset,
-            order_by=order_by,
->>>>>>> b580df9f
         )
 
     async def exists(self) -> bool:
