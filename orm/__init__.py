--- conflicted
+++ resolved
@@ -1,13 +1,11 @@
 from orm.exceptions import MultipleMatches, NoMatch
-<<<<<<< HEAD
-from orm.fields import Boolean, Integer, Float, Decimal, String, Text, Date, Time, DateTime, JSON, ForeignKey
-=======
 from orm.fields import (
     JSON,
     BigInteger,
     Boolean,
     Date,
     DateTime,
+    Decimal,
     Enum,
     Float,
     ForeignKey,
@@ -16,7 +14,6 @@
     Text,
     Time,
 )
->>>>>>> 289eb92b
 from orm.models import Model
 
 __version__ = "0.1.6"
@@ -27,13 +24,10 @@
     "Boolean",
     "Date",
     "DateTime",
+    "Decimal",
     "Enum",
     "Float",
-<<<<<<< HEAD
-    "Decimal",
-=======
     "Integer",
->>>>>>> 289eb92b
     "String",
     "Text",
     "Time",
