--- conflicted
+++ resolved
@@ -1,9 +1,7 @@
 from orm.exceptions import MultipleMatches, NoMatch
-<<<<<<< HEAD
-from orm.fields import Boolean, BigInteger, Integer, Float, String, Text, Date, Time, DateTime, JSON, ForeignKey
-=======
 from orm.fields import (
     JSON,
+    BigInteger,
     Boolean,
     Date,
     DateTime,
@@ -14,22 +12,21 @@
     Text,
     Time,
 )
->>>>>>> 30ef8f8e
 from orm.models import Model
 
-__version__ = "0.1.4"
+__version__ = "0.1.5"
 __all__ = [
     "NoMatch",
     "MultipleMatches",
     "BigInteger",
     "Boolean",
+    "Date",
+    "DateTime",
+    "Float",
     "Integer",
-    "Float",
     "String",
     "Text",
-    "Date",
     "Time",
-    "DateTime",
     "JSON",
     "ForeignKey",
     "Model",
