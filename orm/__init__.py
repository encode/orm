--- conflicted
+++ resolved
@@ -15,11 +15,7 @@
 )
 from orm.models import Model, ModelRegistry
 
-<<<<<<< HEAD
 __version__ = "0.2.0.dev1"
-=======
-__version__ = "0.1.7"
->>>>>>> b580df9f
 __all__ = [
     "NoMatch",
     "MultipleMatches",
