--- conflicted
+++ resolved
@@ -1,10 +1,4 @@
 from orm.exceptions import MultipleMatches, NoMatch
-<<<<<<< HEAD
-from orm.fields import Boolean, Integer, Float, String, Text, Date, Time, DateTime, JSON, ForeignKey
-from orm.models import Model, ModelRegistry
-
-__version__ = "0.2.0.dev1"
-=======
 from orm.fields import (
     JSON,
     BigInteger,
@@ -18,10 +12,9 @@
     Text,
     Time,
 )
-from orm.models import Model
+from orm.models import Model, ModelRegistry
 
-__version__ = "0.1.5"
->>>>>>> 947a6419
+__version__ = "0.2.0.dev1"
 __all__ = [
     "NoMatch",
     "MultipleMatches",
@@ -37,5 +30,5 @@
     "JSON",
     "ForeignKey",
     "Model",
-    "ModelRegistry"
+    "ModelRegistry",
 ]