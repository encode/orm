--- conflicted
+++ resolved
@@ -22,11 +22,6 @@
 Because ORM is built on SQLAlchemy core, you can use Alembic to provide
 database migrations.
 
-<<<<<<< HEAD
-**ORM is still under development: We recommend pinning any dependencies with `orm~=0.3`**
-
-=======
->>>>>>> 0df624ef
 ---
 
 **Documentation**: [https://www.encode.io/orm](https://www.encode.io/orm)
