# ORM

<p>
<a href="https://github.com/encode/orm/actions">
    <img src="https://github.com/encode/orm/workflows/Test%20Suite/badge.svg" alt="Build Status">
</a>
<a href="https://codecov.io/gh/encode/orm">
    <img src="https://codecov.io/gh/encode/orm/branch/master/graph/badge.svg" alt="Coverage">
</a>
<a href="https://pypi.org/project/orm/">
    <img src="https://badge.fury.io/py/orm.svg" alt="Package version">
</a>
</p>

The `orm` package is an async ORM for Python, with support for Postgres,
MySQL, and SQLite. ORM is built with:

* [SQLAlchemy core][sqlalchemy-core] for query building.
* [`databases`][databases] for cross-database async support.
* [`typesystem`][typesystem] for data validation.

Because ORM is built on SQLAlchemy core, you can use Alembic to provide
database migrations.

**ORM is still under development: We recommend pinning any dependencies with `orm~=0.1`**

---

## Installation

```shell
$ pip install orm
```

You can install the required database drivers with:

```shell
$ pip install orm[postgresql]
$ pip install orm[mysql]
$ pip install orm[sqlite]
```

Driver support is provided using one of [asyncpg][asyncpg], [aiomysql][aiomysql], or [aiosqlite][aiosqlite].
Note that if you are using any synchronous SQLAlchemy functions such as `engine.create_all()` or [alembic][alembic] migrations then you still have to install a synchronous DB driver: [psycopg2][psycopg2] for PostgreSQL and [pymysql][pymysql] for MySQL.

---

## Quickstart

**Note**: Use `ipython` to try this from the console, since it supports `await`.

```python
import databases
import orm
import sqlalchemy

database = databases.Database("sqlite:///db.sqlite")
metadata = sqlalchemy.MetaData()


class Note(orm.Model):
    __tablename__ = "notes"
    __database__ = database
    __metadata__ = metadata

    id = orm.Integer(primary_key=True)
    text = orm.String(max_length=100)
    completed = orm.Boolean(default=False)

# Create the database
engine = sqlalchemy.create_engine(str(database.url))
metadata.create_all(engine)

# .create()
await Note.objects.create(text="Buy the groceries.", completed=False)
await Note.objects.create(text="Call Mum.", completed=True)
await Note.objects.create(text="Send invoices.", completed=True)

# .all()
notes = await Note.objects.all()

# .filter()
notes = await Note.objects.filter(completed=True).all()

# .exclude()
notes = await Note.objects.exclude(completed=False).all()

# exact, iexact, contains, icontains, lt, lte, gt, gte, in
notes = await Note.objects.filter(text__icontains="mum").all()

# .get()
note = await Note.objects.get(id=1)

# .update()
await note.update(completed=True)

# .delete()
await note.delete()

# 'pk' always refers to the primary key
note = await Note.objects.get(pk=2)
note.pk  # 2
```

ORM supports loading and filtering across foreign keys...

```python
import databases
import orm
import sqlalchemy

database = databases.Database("sqlite:///db.sqlite")
metadata = sqlalchemy.MetaData()


class Album(orm.Model):
    __tablename__ = "album"
    __metadata__ = metadata
    __database__ = database

    id = orm.Integer(primary_key=True)
    name = orm.String(max_length=100)


class Track(orm.Model):
    __tablename__ = "track"
    __metadata__ = metadata
    __database__ = database

    id = orm.Integer(primary_key=True)
    album = orm.ForeignKey(Album)
    title = orm.String(max_length=100)
    position = orm.Integer()


# Create some records to work with.
malibu = await Album.objects.create(name="Malibu")
await Track.objects.create(album=malibu, title="The Bird", position=1)
await Track.objects.create(album=malibu, title="Heart don't stand a chance", position=2)
await Track.objects.create(album=malibu, title="The Waters", position=3)

fantasies = await Album.objects.create(name="Fantasies")
await Track.objects.create(album=fantasies, title="Help I'm Alive", position=1)
await Track.objects.create(album=fantasies, title="Sick Muse", position=2)


# Fetch an instance, without loading a foreign key relationship on it.
track = await Track.objects.get(title="The Bird")

# We have an album instance, but it only has the primary key populated
print(track.album)       # Album(id=1) [sparse]
print(track.album.pk)    # 1
print(track.album.name)  # Raises AttributeError

# Load the relationship from the database
await track.album.load()
assert track.album.name == "Malibu"

# This time, fetch an instance, loading the foreign key relationship.
track = await Track.objects.select_related("album").get(title="The Bird")
assert track.album.name == "Malibu"

# Fetch instances, with a filter across an FK relationship.
tracks = Track.objects.filter(album__name="Fantasies")
assert len(tracks) == 2

# Fetch instances, with a filter and operator across an FK relationship.
tracks = Track.objects.filter(album__name__iexact="fantasies")
assert len(tracks) == 2

# Limit a query
tracks = await Track.objects.limit(1).all()
assert len(tracks) == 1
```

## Data types

The following keyword arguments are supported on all field types.

* `primary_key`
* `allow_null`
* `default`
* `index`
* `unique`

All fields are required unless one of the following is set:

* `allow_null` - Creates a nullable column. Sets the default to `None`.
* `allow_blank` - Allow empty strings to validate. Sets the default to `""`.
* `default` - Set a default value for the field.

The following column types are supported.
See TypeSystem for [type-specific validation keyword arguments][typesystem-fields].

* `orm.BigInteger()`
* `orm.Boolean()`
<<<<<<< HEAD
* `orm.Integer()`
* `orm.Float()`
* `orm.Decimal()`
=======
>>>>>>> 289eb92b
* `orm.Date()`
* `orm.DateTime()`
* `orm.Enum()`
* `orm.Float()`
* `orm.Integer()`
* `orm.String(max_length)`
* `orm.Text()`
* `orm.Time()`
* `orm.JSON()`

[sqlalchemy-core]: https://docs.sqlalchemy.org/en/latest/core/
[alembic]: https://alembic.sqlalchemy.org/en/latest/
[psycopg2]: https://www.psycopg.org/
[pymysql]: https://github.com/PyMySQL/PyMySQL
[asyncpg]: https://github.com/MagicStack/asyncpg
[aiomysql]: https://github.com/aio-libs/aiomysql
[aiosqlite]: https://github.com/jreese/aiosqlite

[databases]: https://github.com/encode/databases
[typesystem]: https://github.com/encode/typesystem
[typesystem-fields]: https://www.encode.io/typesystem/fields/<|MERGE_RESOLUTION|>--- conflicted
+++ resolved
@@ -194,14 +194,9 @@
 
 * `orm.BigInteger()`
 * `orm.Boolean()`
-<<<<<<< HEAD
-* `orm.Integer()`
-* `orm.Float()`
-* `orm.Decimal()`
-=======
->>>>>>> 289eb92b
 * `orm.Date()`
 * `orm.DateTime()`
+* `orm.Decimal()`
 * `orm.Enum()`
 * `orm.Float()`
 * `orm.Integer()`
