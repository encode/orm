--- conflicted
+++ resolved
@@ -1,30 +1,20 @@
-import asyncio
 import datetime
-import functools
 
 import databases
 import pytest
-import sqlalchemy
 
 import orm
 from tests.settings import DATABASE_URL
 
-<<<<<<< HEAD
-
 database = databases.Database(DATABASE_URL)
 models = orm.ModelRegistry(database=database)
-=======
-database = databases.Database(DATABASE_URL, force_rollback=True)
-metadata = sqlalchemy.MetaData()
 
->>>>>>> 947a6419
 
 def time():
     return datetime.datetime.now().time()
 
 
 class Example(orm.Model):
-<<<<<<< HEAD
     registry = models
     fields = {
         "id": orm.Integer(primary_key=True),
@@ -32,23 +22,10 @@
         "created_day": orm.Date(default=datetime.date.today),
         "created_time": orm.Time(default=time),
         "description": orm.Text(allow_blank=True),
+        "huge_number": orm.BigInteger(),
         "value": orm.Float(allow_null=True),
-        "data": orm.JSON(default={})
+        "data": orm.JSON(default={}),
     }
-=======
-    __tablename__ = "example"
-    __metadata__ = metadata
-    __database__ = database
-
-    id = orm.Integer(primary_key=True)
-    huge_number = orm.BigInteger(default=9223372036854775807)
-    created = orm.DateTime(default=datetime.datetime.now)
-    created_day = orm.Date(default=datetime.date.today)
-    created_time = orm.Time(default=time)
-    description = orm.Text(allow_blank=True)
-    value = orm.Float(allow_null=True)
-    data = orm.JSON(default={})
->>>>>>> 947a6419
 
 
 @pytest.fixture(autouse=True, scope="module")
@@ -57,14 +34,6 @@
     yield
     models.drop_all()
 
-<<<<<<< HEAD
-=======
-    @functools.wraps(wrapped_func)
-    def run_sync(*args, **kwargs):
-        loop = asyncio.new_event_loop()
-        task = wrapped_func(*args, **kwargs)
-        return loop.run_until_complete(task)
->>>>>>> 947a6419
 
 @pytest.fixture(autouse=True)
 async def rollback_transactions():
@@ -75,34 +44,19 @@
 
 @pytest.mark.asyncio
 async def test_model_crud():
-<<<<<<< HEAD
     await Example.objects.create()
 
     example = await Example.objects.get()
     assert example.created.year == datetime.datetime.now().year
     assert example.created_day == datetime.date.today()
-    assert example.description == ''
+    assert example.description == ""
+    assert example.huge_number == 0
     assert example.value is None
     assert example.data == {}
 
-    await example.update(data={"foo": 123}, value=123.456)
+    await example.update(
+        data={"foo": 123}, value=123.456, huge_number=9223372036854775807
+    )
     example = await Example.objects.get()
     assert example.value == 123.456
-    assert example.data == {"foo": 123}
-=======
-    async with database:
-        await Example.objects.create()
-
-        example = await Example.objects.get()
-        assert example.huge_number == 9223372036854775807
-        assert example.created.year == datetime.datetime.now().year
-        assert example.created_day == datetime.date.today()
-        assert example.description == ""
-        assert example.value is None
-        assert example.data == {}
-
-        await example.update(data={"foo": 123}, value=123.456)
-        example = await Example.objects.get()
-        assert example.value == 123.456
-        assert example.data == {"foo": 123}
->>>>>>> 947a6419
+    assert example.data == {"foo": 123}