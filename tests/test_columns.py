--- conflicted
+++ resolved
@@ -77,20 +77,15 @@
         assert example.value is None
         assert example.price is None
         assert example.data == {}
-<<<<<<< HEAD
-        await example.update(data={"foo": 123}, value=123.456, price=decimal.getcontext().create_decimal(0.12345678))
+        assert example.status == StatusEnum.DRAFT
+        await example.update(
+            data={"foo": 123},
+            value=123.456,
+          status=StatusEnum.RELEASED,
+          price=decimal.getcontext().create_decimal(0.12345678)),
+        )
         example = await Example.objects.get()
         assert example.value == 123.456
         assert example.price == decimal.getcontext().create_decimal(0.12345678)
         assert example.data == {"foo": 123}
-=======
-        assert example.status == StatusEnum.DRAFT
-
-        await example.update(
-            data={"foo": 123}, value=123.456, status=StatusEnum.RELEASED
-        )
-        example = await Example.objects.get()
-        assert example.value == 123.456
-        assert example.data == {"foo": 123}
-        assert example.status == StatusEnum.RELEASED
->>>>>>> 289eb92b
+        assert example.status == StatusEnum.RELEASED