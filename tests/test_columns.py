import datetime
<<<<<<< HEAD
=======
from enum import Enum
>>>>>>> b580df9f

import databases
import pytest

import orm
from tests.settings import DATABASE_URL

<<<<<<< HEAD
database = databases.Database(DATABASE_URL)
models = orm.ModelRegistry(database=database)
=======
pytestmark = pytest.mark.anyio

database = databases.Database(DATABASE_URL, force_rollback=True)
metadata = sqlalchemy.MetaData()
>>>>>>> b580df9f


def time():
    return datetime.datetime.now().time()


class StatusEnum(Enum):
    DRAFT = "Draft"
    RELEASED = "Released"


class Example(orm.Model):
<<<<<<< HEAD
    registry = models
    fields = {
        "id": orm.Integer(primary_key=True),
        "created": orm.DateTime(default=datetime.datetime.now),
        "created_day": orm.Date(default=datetime.date.today),
        "created_time": orm.Time(default=time),
        "description": orm.Text(allow_blank=True),
        "huge_number": orm.BigInteger(),
        "value": orm.Float(allow_null=True),
        "data": orm.JSON(default={}),
    }
=======
    __tablename__ = "example"
    __metadata__ = metadata
    __database__ = database

    id = orm.Integer(primary_key=True)
    huge_number = orm.BigInteger(default=9223372036854775807)
    created = orm.DateTime(default=datetime.datetime.now)
    created_day = orm.Date(default=datetime.date.today)
    created_time = orm.Time(default=time)
    description = orm.Text(allow_blank=True)
    value = orm.Float(allow_null=True)
    data = orm.JSON(default={})
    status = orm.Enum(StatusEnum, default=StatusEnum.DRAFT)
>>>>>>> b580df9f


@pytest.fixture(autouse=True, scope="module")
def create_test_database():
    models.create_all()
    yield
<<<<<<< HEAD
    models.drop_all()


@pytest.fixture(autouse=True)
async def rollback_transactions():
    with database.force_rollback():
        async with database:
            yield


@pytest.mark.asyncio
async def test_model_crud():
    await Example.objects.create()

    example = await Example.objects.get()
    assert example.created.year == datetime.datetime.now().year
    assert example.created_day == datetime.date.today()
    assert example.description == ""
    assert example.huge_number == 0
    assert example.value is None
    assert example.data == {}

    await example.update(
        data={"foo": 123}, value=123.456, huge_number=9223372036854775807
    )
    example = await Example.objects.get()
    assert example.value == 123.456
    assert example.data == {"foo": 123}
=======
    metadata.drop_all(engine)


async def test_model_crud():
    async with database:
        await Example.objects.create()

        example = await Example.objects.get()
        assert example.huge_number == 9223372036854775807
        assert example.created.year == datetime.datetime.now().year
        assert example.created_day == datetime.date.today()
        assert example.description == ""
        assert example.value is None
        assert example.data == {}
        assert example.status == StatusEnum.DRAFT

        await example.update(
            data={"foo": 123}, value=123.456, status=StatusEnum.RELEASED
        )
        example = await Example.objects.get()
        assert example.value == 123.456
        assert example.data == {"foo": 123}
        assert example.status == StatusEnum.RELEASED
>>>>>>> b580df9f
<|MERGE_RESOLUTION|>--- conflicted
+++ resolved
@@ -1,8 +1,5 @@
 import datetime
-<<<<<<< HEAD
-=======
 from enum import Enum
->>>>>>> b580df9f
 
 import databases
 import pytest
@@ -10,15 +7,10 @@
 import orm
 from tests.settings import DATABASE_URL
 
-<<<<<<< HEAD
+pytestmark = pytest.mark.anyio
+
 database = databases.Database(DATABASE_URL)
 models = orm.ModelRegistry(database=database)
-=======
-pytestmark = pytest.mark.anyio
-
-database = databases.Database(DATABASE_URL, force_rollback=True)
-metadata = sqlalchemy.MetaData()
->>>>>>> b580df9f
 
 
 def time():
@@ -31,40 +23,24 @@
 
 
 class Example(orm.Model):
-<<<<<<< HEAD
     registry = models
     fields = {
         "id": orm.Integer(primary_key=True),
         "created": orm.DateTime(default=datetime.datetime.now),
         "created_day": orm.Date(default=datetime.date.today),
         "created_time": orm.Time(default=time),
+        "data": orm.JSON(default={}),
         "description": orm.Text(allow_blank=True),
-        "huge_number": orm.BigInteger(),
+        "huge_number": orm.BigInteger(default=0),
+        "status": orm.Enum(StatusEnum, default=StatusEnum.DRAFT),
         "value": orm.Float(allow_null=True),
-        "data": orm.JSON(default={}),
     }
-=======
-    __tablename__ = "example"
-    __metadata__ = metadata
-    __database__ = database
-
-    id = orm.Integer(primary_key=True)
-    huge_number = orm.BigInteger(default=9223372036854775807)
-    created = orm.DateTime(default=datetime.datetime.now)
-    created_day = orm.Date(default=datetime.date.today)
-    created_time = orm.Time(default=time)
-    description = orm.Text(allow_blank=True)
-    value = orm.Float(allow_null=True)
-    data = orm.JSON(default={})
-    status = orm.Enum(StatusEnum, default=StatusEnum.DRAFT)
->>>>>>> b580df9f
 
 
 @pytest.fixture(autouse=True, scope="module")
 def create_test_database():
     models.create_all()
     yield
-<<<<<<< HEAD
     models.drop_all()
 
 
@@ -82,39 +58,15 @@
     example = await Example.objects.get()
     assert example.created.year == datetime.datetime.now().year
     assert example.created_day == datetime.date.today()
+    assert example.data == {}
     assert example.description == ""
     assert example.huge_number == 0
+    assert example.status == StatusEnum.DRAFT
     assert example.value is None
-    assert example.data == {}
 
     await example.update(
         data={"foo": 123}, value=123.456, huge_number=9223372036854775807
     )
     example = await Example.objects.get()
     assert example.value == 123.456
-    assert example.data == {"foo": 123}
-=======
-    metadata.drop_all(engine)
-
-
-async def test_model_crud():
-    async with database:
-        await Example.objects.create()
-
-        example = await Example.objects.get()
-        assert example.huge_number == 9223372036854775807
-        assert example.created.year == datetime.datetime.now().year
-        assert example.created_day == datetime.date.today()
-        assert example.description == ""
-        assert example.value is None
-        assert example.data == {}
-        assert example.status == StatusEnum.DRAFT
-
-        await example.update(
-            data={"foo": 123}, value=123.456, status=StatusEnum.RELEASED
-        )
-        example = await Example.objects.get()
-        assert example.value == 123.456
-        assert example.data == {"foo": 123}
-        assert example.status == StatusEnum.RELEASED
->>>>>>> b580df9f
+    assert example.data == {"foo": 123}