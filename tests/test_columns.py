--- conflicted
+++ resolved
@@ -25,52 +25,25 @@
 
 
 class Example(orm.Model):
-<<<<<<< HEAD
     registry = models
     fields = {
         "id": orm.Integer(primary_key=True),
+        "uuid": orm.UUID(allow_null=True),
         "created": orm.DateTime(default=datetime.datetime.now),
         "created_day": orm.Date(default=datetime.date.today),
         "created_time": orm.Time(default=time),
         "data": orm.JSON(default={}),
         "description": orm.Text(allow_blank=True),
         "huge_number": orm.BigInteger(default=0),
+        "price": orm.Decimal(max_digits=5, decimal_places=2, allow_null=True),
         "status": orm.Enum(StatusEnum, default=StatusEnum.DRAFT),
         "value": orm.Float(allow_null=True),
     }
-=======
-    __tablename__ = "example"
-    __metadata__ = metadata
-    __database__ = database
-
-    id = orm.Integer(primary_key=True)
-    uuid = orm.UUID(allow_null=True)
-    huge_number = orm.BigInteger(default=9223372036854775807)
-    created = orm.DateTime(default=datetime.datetime.now)
-    created_day = orm.Date(default=datetime.date.today)
-    created_time = orm.Time(default=time)
-    description = orm.Text(allow_blank=True)
-    value = orm.Float(allow_null=True)
-    price = orm.Decimal(max_digits=5, decimal_places=2, allow_null=True)
-    data = orm.JSON(default={})
-    status = orm.Enum(StatusEnum, default=StatusEnum.DRAFT)
->>>>>>> 588951b2
 
 
 @pytest.fixture(autouse=True, scope="module")
 def create_test_database():
-<<<<<<< HEAD
     models.create_all()
-=======
-    database_url = databases.DatabaseURL(DATABASE_URL)
-    if database_url.scheme == "mysql":
-        url = str(database_url.replace(driver="pymysql"))
-    else:
-        url = str(database_url)
-
-    engine = sqlalchemy.create_engine(url)
-    metadata.create_all(engine)
->>>>>>> 588951b2
     yield
     models.drop_all()
 
@@ -83,7 +56,6 @@
 
 
 async def test_model_crud():
-<<<<<<< HEAD
     await Example.objects.create()
 
     example = await Example.objects.get()
@@ -92,42 +64,22 @@
     assert example.data == {}
     assert example.description == ""
     assert example.huge_number == 0
+    assert example.price is None
     assert example.status == StatusEnum.DRAFT
+    assert example.uuid is None
     assert example.value is None
 
     await example.update(
-        data={"foo": 123}, value=123.456, huge_number=9223372036854775807
+        data={"foo": 123},
+        value=123.456,
+        status=StatusEnum.RELEASED,
+        price=decimal.Decimal("999.99"),
+        uuid=uuid.UUID("01175cde-c18f-4a13-a492-21bd9e1cb01b"),
     )
+
     example = await Example.objects.get()
     assert example.value == 123.456
     assert example.data == {"foo": 123}
-=======
-    async with database:
-        await Example.objects.create()
-
-        example = await Example.objects.get()
-        assert example.huge_number == 9223372036854775807
-        assert example.created.year == datetime.datetime.now().year
-        assert example.created_day == datetime.date.today()
-        assert example.description == ""
-        assert example.value is None
-        assert example.price is None
-        assert example.data == {}
-        assert example.status == StatusEnum.DRAFT
-        assert example.uuid is None
-
-        await example.update(
-            data={"foo": 123},
-            value=123.456,
-            status=StatusEnum.RELEASED,
-            price=decimal.Decimal("999.99"),
-            uuid=uuid.UUID("01175cde-c18f-4a13-a492-21bd9e1cb01b"),
-        )
-
-        example = await Example.objects.get()
-        assert example.value == 123.456
-        assert example.data == {"foo": 123}
-        assert example.status == StatusEnum.RELEASED
-        assert example.price == decimal.Decimal("999.99")
-        assert example.uuid == uuid.UUID("01175cde-c18f-4a13-a492-21bd9e1cb01b")
->>>>>>> 588951b2
+    assert example.status == StatusEnum.RELEASED
+    assert example.price == decimal.Decimal("999.99")
+    assert example.uuid == uuid.UUID("01175cde-c18f-4a13-a492-21bd9e1cb01b")