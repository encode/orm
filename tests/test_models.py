--- conflicted
+++ resolved
@@ -156,8 +156,6 @@
         assert await products.count() == 3
 
 
-<<<<<<< HEAD
-@async_adapter
 async def test_model_order_by():
     async with database:
         await User.objects.create(name="Bob")
@@ -193,9 +191,6 @@
         assert users[0].id == 2
 
 
-@async_adapter
-=======
->>>>>>> ec547597
 async def test_model_exists():
     async with database:
         await User.objects.create(name="Tom")
