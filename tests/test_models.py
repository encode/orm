--- conflicted
+++ resolved
@@ -1,9 +1,5 @@
-import asyncio
-import functools
-
 import databases
 import pytest
-import sqlalchemy
 
 import orm
 from tests.settings import DATABASE_URL
@@ -37,14 +33,6 @@
     yield
     models.drop_all()
 
-<<<<<<< HEAD
-=======
-    @functools.wraps(wrapped_func)
-    def run_sync(*args, **kwargs):
-        loop = asyncio.new_event_loop()
-        task = wrapped_func(*args, **kwargs)
-        return loop.run_until_complete(task)
->>>>>>> 947a6419
 
 @pytest.fixture(autouse=True)
 async def rollback_connections():
@@ -61,7 +49,7 @@
     assert User.fields["name"].validator.max_length == 100
 
     with pytest.raises(ValueError):
-        User(invalid='123')
+        User(invalid="123")
 
     assert User(id=1) != Product(id=1)
     assert User(id=1) != User(id=2)
@@ -190,11 +178,7 @@
     await User.objects.create(name="Tom")
     await User.objects.create(name="Tom")
 
-<<<<<<< HEAD
-    assert len(await User.objects.limit(2).filter(name__iexact='Tom').all()) == 2
-=======
-        assert len(await User.objects.limit(2).filter(name__iexact="Tom").all()) == 2
->>>>>>> 947a6419
+    assert len(await User.objects.limit(2).filter(name__iexact="Tom").all()) == 2
 
 
 @pytest.mark.asyncio
@@ -202,13 +186,8 @@
     await User.objects.create(name="Tom")
     await User.objects.create(name="Jane")
 
-<<<<<<< HEAD
     users = await User.objects.offset(1).limit(1).all()
-    assert users[0].name == 'Jane'
-=======
-        users = await User.objects.offset(1).limit(1).all()
-        assert users[0].name == "Jane"
->>>>>>> 947a6419
+    assert users[0].name == "Jane"
 
 
 @pytest.mark.asyncio
