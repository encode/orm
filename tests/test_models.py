--- conflicted
+++ resolved
@@ -140,13 +140,14 @@
 
 
 @async_adapter
-<<<<<<< HEAD
 async def test_model_exists():
     async with database:
         await User.objects.create(name="Tom")
         assert await User.objects.filter(name="Tom").exists() is True
         assert await User.objects.filter(name="Jane").exists() is False
-=======
+
+
+@async_adapter
 async def test_model_count():
     async with database:
         await User.objects.create(name="Tom")
@@ -154,5 +155,4 @@
         await User.objects.create(name="Lucy")
 
         assert await User.objects.count() == 3
-        assert await User.objects.filter(name__icontains="T").count() == 1
->>>>>>> 9679c2ca
+        assert await User.objects.filter(name__icontains="T").count() == 1