#!/usr/bin/env python
# -*- coding: utf-8 -*-

import os
import re

from setuptools import setup


PACKAGE = "orm"
URL = "https://github.com/encode/orm"


def get_version(package):
    """
    Return package version as listed in `__version__` in `init.py`.
    """
    with open(os.path.join(package, "__init__.py")) as f:
        return re.search("__version__ = ['\"]([^'\"]+)['\"]", f.read()).group(1)


def get_long_description():
    """
    Return the README.
    """
    with open("README.md", encoding="utf8") as f:
        return f.read()


def get_packages(package):
    """
    Return root package and all sub-packages.
    """
    return [
        dirpath
        for dirpath, dirnames, filenames in os.walk(package)
        if os.path.exists(os.path.join(dirpath, "__init__.py"))
    ]


setup(
    name=PACKAGE,
    version=get_version(PACKAGE),
    url=URL,
    license="BSD",
    description="An async ORM.",
    long_description=get_long_description(),
    long_description_content_type="text/markdown",
    author="Tom Christie",
    author_email="tom@tomchristie.com",
    packages=get_packages(PACKAGE),
    package_data={PACKAGE: ["py.typed"]},
<<<<<<< HEAD
    install_requires=["anyio>=3.0.0,<4", "databases~=0.5", "typesystem==0.3.1"],
=======
    data_files=[("", ["LICENSE.md"])],
    install_requires=["databases~=0.5", "typesystem==0.3.1"],
>>>>>>> 0df624ef
    extras_require={
        "postgresql": ["asyncpg"],
        "mysql": ["aiomysql"],
        "sqlite": ["aiosqlite"],
        "postgresql+aiopg": ["aiopg"],
    },
    classifiers=[
        "Development Status :: 3 - Alpha",
        "Environment :: Web Environment",
        "Intended Audience :: Developers",
        "License :: OSI Approved :: BSD License",
        "Operating System :: OS Independent",
        "Topic :: Internet :: WWW/HTTP",
        "Programming Language :: Python :: 3",
        "Programming Language :: Python :: 3.6",
        "Programming Language :: Python :: 3.7",
        "Programming Language :: Python :: 3.8",
        "Programming Language :: Python :: 3.9",
        "Programming Language :: Python :: 3.10",
        "Programming Language :: Python :: 3 :: Only",
    ],
)<|MERGE_RESOLUTION|>--- conflicted
+++ resolved
@@ -50,12 +50,7 @@
     author_email="tom@tomchristie.com",
     packages=get_packages(PACKAGE),
     package_data={PACKAGE: ["py.typed"]},
-<<<<<<< HEAD
-    install_requires=["anyio>=3.0.0,<4", "databases~=0.5", "typesystem==0.3.1"],
-=======
-    data_files=[("", ["LICENSE.md"])],
     install_requires=["databases~=0.5", "typesystem==0.3.1"],
->>>>>>> 0df624ef
     extras_require={
         "postgresql": ["asyncpg"],
         "mysql": ["aiomysql"],
